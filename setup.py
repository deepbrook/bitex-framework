from distutils.core import setup


<<<<<<< HEAD
setup(name='BitEx', version='1.2.1', author='Nils Diefenbach',
=======
setup(name='BitEx', version='1.2.2', author='Nils Diefenbach',
>>>>>>> 4463d279
      author_email='23okrs20+pypi@mykolab.com',
      url="https://github.com/nlsdfnbch/bitex.git",
      packages=['bitex', 'bitex.api', 'bitex.api.WSS', 'bitex.api.REST',
                'bitex.interfaces', 'bitex.formatters'],
      install_requires=['requests', 'websocket-client', 'autobahn',
                        'pusherclient'],
      description='Python3-based API Framework for Crypto Exchanges',
      license='MIT',  classifiers=['Development Status :: 4 - Beta',
                                   'Intended Audience :: Developers'],
      )
<|MERGE_RESOLUTION|>--- conflicted
+++ resolved
@@ -1,11 +1,7 @@
 from distutils.core import setup
 
 
-<<<<<<< HEAD
-setup(name='BitEx', version='1.2.1', author='Nils Diefenbach',
-=======
 setup(name='BitEx', version='1.2.2', author='Nils Diefenbach',
->>>>>>> 4463d279
       author_email='23okrs20+pypi@mykolab.com',
       url="https://github.com/nlsdfnbch/bitex.git",
       packages=['bitex', 'bitex.api', 'bitex.api.WSS', 'bitex.api.REST',
