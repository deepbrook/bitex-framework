"""
https://www.bitstamp.net/api/
"""

# Import Built-Ins
import logging

# Import Third-Party

# Import Homebrew
from bitex.api.REST.rest import BitstampREST
<<<<<<< HEAD
=======
from bitex.api.WSS.bitstamp import BitstampWSS
>>>>>>> 8a2192bd
from bitex.utils import return_api_response
from bitex.formatters.bitstamp import BtstFormatter as fmt

# Init Logging Facilities
log = logging.getLogger(__name__)


class Bitstamp(BitstampREST):
    def __init__(self, key='', secret='', key_file='', websocket=False):
        super(Bitstamp, self).__init__(key, secret)
        if key_file:
            self.load_key(key_file)

        if websocket:
            self.wss = BitstampWSS()
            self.wss.start()
        else:
            self.wss = None

    def public_query(self, endpoint, **kwargs):
        return self.query('GET', endpoint, **kwargs)

    def private_query(self, endpoint, **kwargs):
        return self.query('POST', endpoint, authenticate=True, **kwargs)

    """
    BitEx Standardized Methods
    """

    @return_api_response(fmt.ticker)
    def ticker(self, pair, **kwargs):
        return self.public_query('v2/ticker/%s/' % pair, params=kwargs)

    @return_api_response(fmt.order_book)
    def order_book(self, pair, **kwargs):
        return self.public_query('v2/order_book/%s' % pair, params=kwargs)

    @return_api_response(fmt.trades)
    def trades(self, pair, **kwargs):
        return self.public_query('v2/transactions/%s' % pair, params=kwargs)

    @return_api_response(fmt.order)
    def bid(self, pair, price, size, **kwargs):
        q = {'amount': size, 'price': price}
        q.update(kwargs)
        return self.private_query('v2/buy/%s/' % pair, params=q)

    @return_api_response(fmt.order)
    def ask(self, pair, price, size, **kwargs):
        q = {'amount': size, 'price': price}
        q.update(kwargs)
        return self.private_query('v2/sell/%s/' % pair, params=q)

    @return_api_response(fmt.cancel)
    def cancel_order(self, order_id, all=False, **kwargs):
        return self.private_query('cancel_order/', params={'id': order_id})

    @return_api_response(fmt.order_status)
    def order(self, order_id, **kwargs):
        q = {'id': order_id}
        q.update(kwargs)
        return self.private_query('order_status/', params=q)

    @return_api_response(fmt.balance)
    def balance(self, **kwargs):
        return self.private_query('v2/balance/')

    @return_api_response(fmt.withdraw)
    def withdraw(self, size, tar_addr, **kwargs):
        q = {'amount': size, 'address': tar_addr}
        q.update(kwargs)
        return self.private_query('bitcoin_withdrawal/', params=q)

    @return_api_response(fmt.deposit)
    def deposit_address(self, **kwargs):
        return self.private_query('bitcoin_deposit_address/')

    """
    Exchange Specific Methods
    """

    @return_api_response(None)
    def hourly_ticker(self, pair):
        return self.public_query('v2/ticker_hour/%s' % pair)

    @return_api_response(None)
    def eurusd_rate(self):
        return self.public_query('eur_usd')

    def pairs(self):
        return ['btcusd', 'btceur', 'eurusd']<|MERGE_RESOLUTION|>--- conflicted
+++ resolved
@@ -9,10 +9,7 @@
 
 # Import Homebrew
 from bitex.api.REST.rest import BitstampREST
-<<<<<<< HEAD
-=======
 from bitex.api.WSS.bitstamp import BitstampWSS
->>>>>>> 8a2192bd
 from bitex.utils import return_api_response
 from bitex.formatters.bitstamp import BtstFormatter as fmt
 
