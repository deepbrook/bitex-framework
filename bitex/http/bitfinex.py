"""
Task:
Do fancy shit.
"""

# Import Built-Ins
import logging
import socket
import time
import json

# Import Homebrew
from bitex.api.bitfinex import API
from bitex.http.client import Client


log = logging.getLogger(__name__)


class BitfinexHTTP(Client):
    def __init__(self, server_addr, key='', secret='', key_file=''):
        api = API(key, secret)
        if key_file:
            api.load_key(key_file)
        super(BitfinexHTTP, self).__init__(server_addr, api, 'Bitfinex')

    def send(self, message):
        sock = socket.socket(socket.AF_INET, socket.SOCK_DGRAM)
        sock.sendto(json.dumps(message).encode('ascii'), self._receiver)
        super(BitfinexHTTP, self).send(message)

    def order_book(self, pair, limit_orders=50, aggregrate=True):
        q = {'limit_asks': limit_orders, 'limit_bids': limit_orders}
        if not aggregrate:
            q['group'] = 0
        return self._query('/book/%s/' % pair, q)
<<<<<<< HEAD
=======

    def funding_book(self, pair, limit_bids=50, limit_asks=50):
        q = {'limit_bids': limit_bids, 'limit_asks': limit_asks}
        return self._query('/lendbook/%s/' % pair, q)
>>>>>>> a4f29f0d

    def ticker(self, pair):
        return self._query("/pubticker/%s/" % pair)

    def stats(self, pair):
        return self._query("/stats/%s/" % pair)

    def trades(self, pair, start_time=None, limit_trades=False):
        q = {'limit_trades': limit_trades}
        if start_time:
            q['timestamp'] = start_time
        return self._query('/trades/%s' % pair, q)

    def lends(self, pair, start_time=None, limit_lends=False):
        q = {'limit_lends': limit_lends}
        if start_time:
            q['timestamp'] = start_time
        return self._query('/lends/%s' % pair, q)

    def pairs(self, verbose=False):
        if verbose:
            return self._query('/symbols_details/')
        else:
            return self._query('/symbols/')

    def account_infos(self):
        return self._query('/account_infos/', private=True)

    def summary(self):
        return self._query('/summary', private=True)

    def deposit_crypto(self, coin, wallet_name, renew=False):
        q = {'method': coin, 'wallet_name': wallet_name}
        if renew:
            q['renew'] = 1
        return self._query('/deposit/new/', q, private=True)

    def _add_order(self, trade, pair, amount, price, post_only=False,
                   hide=False, ocoorder=None):
        q = {'side': trade, 'symbol': pair, 'price': price, 'amount': amount,
             'exchange': 'bitfinex'}
        if hide:
            q['hide'] = True

        if post_only:
            q['is_postonly'] = True

        if ocoorder:
            q['ocoorder'] = True
            q['buy_price_oco'] = ocoorder

        return self._query('/order/new/', q, private=True)

    def add_buy_order(self, pair, amount, price, post_only=False, hide=False,
                      ocoorder=None):
        return self._add_order('buy', pair, amount, price, post_only, hide,
                               ocoorder)

    def add_sell_order(self, pair, amount, price, post_only=False, hide=False,
                  ocoorder=None):
            return self._add_order('sell', pair, amount, price, post_only, hide,
                                   ocoorder)

    def cancel_order(self, *order_id):
        q = {'order_id': order_id}
        if isinstance(order_id, (list, tuple)):
            return self._query('/order/cancel/multi', q, private=True)
        else:
            return self._query('/order/cancel/', q, private=True)

    def cancel_all_orders(self):
        return self._query('/order/cancel/all', private=True)

    def replace_order(self, order_id, pair, amount, price, side,
                      exchange='bitfinex', order_type='limit', hidden=False,
                      use_remaining_amount=False):
        q = {'order_id': order_id, 'symbol': pair, 'amount': amount,
             'price': price, 'side': side, 'exchange': exchange,
             'is_hidden': hidden, 'use_remaining': use_remaining_amount}

        return self._query('/order/cancel/replace', q, private=True)

    def order_status(self, order_id):
        q = {'order_id': order_id}
        return self._query('/order/status/', q, private=True)

    def orders(self):
        return self._query('/order/status/', private=True)

    def positions(self):
        return self._query('/positions/', private=True)

    def claim_position(self,position_id, amount):
        q = {'position_id': position_id, 'amount': amount}
        return self._query('/position/claim/', q, private=True)

    def balance_history(self, currency, since=None, until=None, limit=500,
                        wallet=None):
        q = {'currency': currency, 'limit': limit}
        if since:
            q['since'] = since

        if until:
            q['until'] = until

        if wallet:
            q['wallet'] = wallet

        return self._query('/history/', q, private=True)

    def funding_history(self, currency, method=None, since=None, until=None,
                        limit=500):
        q = {'currency': currency, 'limit': limit}
        if method:
            q['method'] = method

        if since:
            q['since'] = since

        if until
            q['until'] = until

        return self._query('/history/movements/', q, private=True)

    def trade_history(self, pair, timestamp=None, until=None,
                        limit_trades=50, reverse=False):
        q = {'symbol': pair, 'limit_trades': limit_trades}
        if reverse:
            q['reverse'] = 1

        if timestamp:
            q['timestamp'] = timestamp

        if until:
            q['until'] = until

        return self._query('/mytrades/', q, private=True)

    def balance(self):
        return self._query('/balances/', private=True)

    def margin_information(self):
        return self._query('/margin_infos/', private=True)

    def transfer(self, currency, amount, from_, to_):
        q = {'currency': currency, 'amount': amount, 'walletfrom': from_,
             'walletto': to_}
        return self._query('/transfer/', q, private=True)

    def withdraw_crypto(self, coin_type, wallet, amount, address):
        q = {'withdraw_type':  coin_type, 'walletselected': wallet,
             'amount':         amount, 'address': address}

        return self._query('/withdraw/', q, private=True)

    def withdraw_fiat(self, from_wallet, amount, account_name, account_number,
                      bank_name, bank_addr, bank_city, bank_country,
                      express_wire=False, **intermediary_kwargs):
        q = {'withdraw_type':  'wire', 'walletselected': from_wallet,
             'amount':         amount, 'account_name': account_name,
             'account_number': account_number, 'bank_name': bank_name,
             'bank_address':   bank_addr, 'bank_city': bank_city,
             'bank_country':   bank_country}

        if express_wire:
            q['expressWire'] = 1

        for kwarg in intermediary_kwargs:
            q[kwarg] = intermediary_kwargs[kwarg]

        return self._query('/withdraw/', q, private=True)

    def key_permissions(self):
        return self._query('/key_infos/', private=True)

if __name__ == '__main__':
    uix = BitfinexHTTP(('localhost', 6666), 'BTCUSD')
    uix.orderbook('BTCUSD')<|MERGE_RESOLUTION|>--- conflicted
+++ resolved
@@ -34,13 +34,11 @@
         if not aggregrate:
             q['group'] = 0
         return self._query('/book/%s/' % pair, q)
-<<<<<<< HEAD
-=======
 
     def funding_book(self, pair, limit_bids=50, limit_asks=50):
         q = {'limit_bids': limit_bids, 'limit_asks': limit_asks}
         return self._query('/lendbook/%s/' % pair, q)
->>>>>>> a4f29f0d
+
 
     def ticker(self, pair):
         return self._query("/pubticker/%s/" % pair)
